--- conflicted
+++ resolved
@@ -74,15 +74,6 @@
 		];
 
 		$redirectHandler = self::createMock(RedirectHandler::class);
-<<<<<<< HEAD
-		$redirectHandler->expects(self::once())
-			->method("redirect")
-			->with(self::callback(fn(UriInterface $uri) =>
-				$uri->getHost() === AuthUri::DEFAULT_BASE_REMOTE_URI
-				&& $uri->getPath() === LogoutUri::PATH_LOGOUT
-			));
-=======
->>>>>>> 88ccea0f
 
 		$sut = new Authenticator(
 			"example-app-id",
