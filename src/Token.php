--- conflicted
+++ resolved
@@ -67,11 +67,7 @@
 		return new UserData(
 			$data->{"uuid"},
 			$data->{"email"},
-<<<<<<< HEAD
-			$data->{"fields"}
-=======
 			$data->{"fields"} ?? new StdClass()
->>>>>>> 81ecf542
 		);
 	}
 }